-module(couch_replicator_test_helper).

-include_lib("couch/include/couch_eunit.hrl").
-include_lib("couch/include/couch_db.hrl").
-include_lib("couch_replicator/src/couch_replicator.hrl").

<<<<<<< HEAD
-export([compare_dbs/2, db_url/1, replicate/2, replicate_doc/1]).
=======
-export([compare_dbs/2, compare_dbs/3, db_url/1, replicate/1, replicate/2]).

>>>>>>> cb41bacb

compare_dbs(Source, Target) ->
    compare_dbs(Source, Target, []).


compare_dbs(Source, Target, ExceptIds) ->
    {ok, SourceDb} = couch_db:open_int(Source, []),
    {ok, TargetDb} = couch_db:open_int(Target, []),

    Fun = fun(FullDocInfo, _, Acc) ->
        {ok, DocSource} = couch_db:open_doc(SourceDb, FullDocInfo),
        Id = DocSource#doc.id,
        case lists:member(Id, ExceptIds) of
            true ->
                ?assertEqual(not_found, couch_db:get_doc_info(TargetDb, Id));
            false ->
                {ok, TDoc} = couch_db:open_doc(TargetDb, Id),
                compare_docs(DocSource, TDoc)
        end,
        {ok, Acc}
    end,

    {ok, _, _} = couch_db:enum_docs(SourceDb, Fun, [], []),
    ok = couch_db:close(SourceDb),
    ok = couch_db:close(TargetDb).


compare_docs(Doc1, Doc2) ->
    ?assertEqual(Doc1#doc.body, Doc2#doc.body),
    #doc{atts = Atts1} = Doc1,
    #doc{atts = Atts2} = Doc2,
    ?assertEqual(lists:sort([couch_att:fetch(name, Att) || Att <- Atts1]),
                 lists:sort([couch_att:fetch(name, Att) || Att <- Atts2])),
    FunCompareAtts = fun(Att) ->
        AttName = couch_att:fetch(name, Att),
        {ok, AttTarget} = find_att(Atts2, AttName),
        SourceMd5 = att_md5(Att),
        TargetMd5 = att_md5(AttTarget),
        case AttName of
            <<"att1">> ->
                ?assertEqual(gzip, couch_att:fetch(encoding, Att)),
                ?assertEqual(gzip, couch_att:fetch(encoding, AttTarget)),
                DecSourceMd5 = att_decoded_md5(Att),
                DecTargetMd5 = att_decoded_md5(AttTarget),
                ?assertEqual(DecSourceMd5, DecTargetMd5);
            _ ->
                ?assertEqual(identity, couch_att:fetch(encoding, AttTarget)),
                ?assertEqual(identity, couch_att:fetch(encoding, AttTarget))
        end,
        ?assertEqual(SourceMd5, TargetMd5),
        ?assert(is_integer(couch_att:fetch(disk_len, Att))),
        ?assert(is_integer(couch_att:fetch(att_len, Att))),
        ?assert(is_integer(couch_att:fetch(disk_len, AttTarget))),
        ?assert(is_integer(couch_att:fetch(att_len, AttTarget))),
        ?assertEqual(couch_att:fetch(disk_len, Att),
                     couch_att:fetch(disk_len, AttTarget)),
        ?assertEqual(couch_att:fetch(att_len, Att),
                     couch_att:fetch(att_len, AttTarget)),
        ?assertEqual(couch_att:fetch(type, Att),
                     couch_att:fetch(type, AttTarget)),
        ?assertEqual(couch_att:fetch(md5, Att),
                     couch_att:fetch(md5, AttTarget))
    end,
    lists:foreach(FunCompareAtts, Atts1).


find_att([], _Name) ->
    nil;
find_att([Att | Rest], Name) ->
    case couch_att:fetch(name, Att) of
        Name ->
            {ok, Att};
        _ ->
            find_att(Rest, Name)
    end.


att_md5(Att) ->
    Md50 = couch_att:foldl(
        Att,
        fun(Chunk, Acc) -> couch_crypto:hash_update(md5, Acc, Chunk) end,
        couch_crypto:hash_init(md5)),
    couch_crypto:hash_final(md5, Md50).

att_decoded_md5(Att) ->
    Md50 = couch_att:foldl_decode(
        Att,
        fun(Chunk, Acc) -> couch_crypto:hash_update(md5, Acc, Chunk) end,
        couch_crypto:hash_init(md5)),
    couch_crypto:hash_final(md5, Md50).

db_url(DbName) ->
    iolist_to_binary([
        "http://", config:get("httpd", "bind_address", "127.0.0.1"),
        ":", integer_to_list(mochiweb_socket_server:get(couch_httpd, port)),
        "/", DbName
    ]).

get_pid(RepId) ->
    Pid = global:whereis_name({couch_replicator_scheduler_job,RepId}),
    ?assert(is_pid(Pid)),
    Pid.

replicate(Source, Target) ->
<<<<<<< HEAD
    replicate_doc({[
=======
    replicate({[
>>>>>>> cb41bacb
        {<<"source">>, Source},
        {<<"target">>, Target}
    ]}).

<<<<<<< HEAD
replicate_doc(RepObject) ->
=======
replicate({[_ | _]} = RepObject) ->
>>>>>>> cb41bacb
    {ok, Rep} = couch_replicator_utils:parse_rep_doc(RepObject, ?ADMIN_USER),
    ok = couch_replicator_scheduler:add_job(Rep),
    couch_replicator_scheduler:reschedule(),
    Pid = get_pid(Rep#rep.id),
    MonRef = erlang:monitor(process, Pid),
    receive
        {'DOWN', MonRef, process, Pid, _} ->
            ok
    end,
    ok = couch_replicator_scheduler:remove_job(Rep#rep.id).<|MERGE_RESOLUTION|>--- conflicted
+++ resolved
@@ -3,13 +3,8 @@
 -include_lib("couch/include/couch_eunit.hrl").
 -include_lib("couch/include/couch_db.hrl").
 -include_lib("couch_replicator/src/couch_replicator.hrl").
-
-<<<<<<< HEAD
--export([compare_dbs/2, db_url/1, replicate/2, replicate_doc/1]).
-=======
 -export([compare_dbs/2, compare_dbs/3, db_url/1, replicate/1, replicate/2]).
 
->>>>>>> cb41bacb
 
 compare_dbs(Source, Target) ->
     compare_dbs(Source, Target, []).
@@ -114,20 +109,12 @@
     Pid.
 
 replicate(Source, Target) ->
-<<<<<<< HEAD
-    replicate_doc({[
-=======
     replicate({[
->>>>>>> cb41bacb
         {<<"source">>, Source},
         {<<"target">>, Target}
     ]}).
 
-<<<<<<< HEAD
-replicate_doc(RepObject) ->
-=======
 replicate({[_ | _]} = RepObject) ->
->>>>>>> cb41bacb
     {ok, Rep} = couch_replicator_utils:parse_rep_doc(RepObject, ?ADMIN_USER),
     ok = couch_replicator_scheduler:add_job(Rep),
     couch_replicator_scheduler:reschedule(),
